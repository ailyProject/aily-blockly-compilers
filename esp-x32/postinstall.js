const fs = require('fs');
const { spawn } = require('child_process');
const path = require('path');
const https = require('https');
const os = require('os');

// 获取当前操作系统类型
function getOSType() {
    const platform = os.platform();
    let arch = os.arch();

    // 根据arch判断是intel还是arm架构
    if (arch.startsWith('arm')) {
        arch = 'arm';
    } else {
        arch = 'intel';
    }

<<<<<<< HEAD
//
=======
    return {
        platform: platform,
        arch: arch,
        release: os.release(),
        version: os.version ? os.version() : 'N/A'
    };
}

function getZipBaseUrl() {
    const osInfo = getOSType();
    const baseUrl = process.env.AILY_ZIP_URL || '';
    return `${baseUrl}/compilers/${osInfo.platform}/${osInfo.arch}`;
}
>>>>>>> a9faf414

// 确保 __dirname 有值，如果没有则使用当前工作目录
const srcDir = __dirname || "";
// 确保目标目录有值，空字符串会导致解压到当前目录
const destDir = process.env.AILY_COMPILERS_PATH || "";
const _7zaPath = process.env.AILY_7ZA_PATH || "";
const zipDownloadBaseUrl = getZipBaseUrl();


// 重试函数封装
async function withRetry(fn, maxRetries = 3, retryDelay = 1000) {
    let lastError;

    for (let attempt = 1; attempt <= maxRetries; attempt++) {
        try {
            return await fn();
        } catch (error) {
            lastError = error;
            console.log(`操作失败 (尝试 ${attempt}/${maxRetries}): ${error.message}`);

            if (attempt < maxRetries) {
                console.log(`等待 ${retryDelay / 1000} 秒后重试...`);
                await new Promise(resolve => setTimeout(resolve, retryDelay));
            }
        }
    }

    throw new Error(`经过 ${maxRetries} 次尝试后操作仍然失败: ${lastError.message}`);
}


function getZipFileName() {
    // 读取package.json文件，获取name和version
    const prefix = "@aily-project/compiler-";
    const packageJson = require('./package.json');
    const packageName = packageJson.name.replace(prefix, "");
    const packageVersion = packageJson.version;
    return `${packageName}@${packageVersion}.7z`;
}


function getZipFile() {
    const zipFileName = getZipFileName();
    const downloadUrl = `${zipDownloadBaseUrl}/${zipFileName}`;

    return new Promise((resolve, reject) => {
        console.log(`正在下载: ${downloadUrl}`);
        const filePath = path.join(__dirname, zipFileName);

        if (fs.existsSync(filePath)) {
            console.log(`文件已存在: ${zipFileName}`);
            resolve(zipFileName);
            return;
        }

        const fileStream = fs.createWriteStream(filePath);

        https.get(downloadUrl, (response) => {
            if (response.statusCode !== 200) {
                fileStream.close();
                fs.unlink(filePath, () => { });
                reject(new Error(`下载失败: 状态码 ${response.statusCode}`));
                return;
            }

            // 获取文件总大小
            const totalSize = parseInt(response.headers['content-length'] || 0, 10);
            let downloadedSize = 0;
            let lastPercentage = -1;

            // 设置下载进度显示
            response.on('data', (chunk) => {
                downloadedSize += chunk.length;

                // 计算下载百分比
                if (totalSize > 0) {
                    const percentage = Math.floor((downloadedSize / totalSize) * 100);

                    // 每增加1%才更新进度，避免过多输出
                    if (percentage > lastPercentage) {
                        lastPercentage = percentage;
                        const downloadSizeMB = (downloadedSize / (1024 * 1024)).toFixed(2);
                        const totalSizeMB = (totalSize / (1024 * 1024)).toFixed(2);
                        process.stdout.write(`\r下载进度: ${percentage}% (${downloadSizeMB}MB / ${totalSizeMB}MB)`);
                    }
                }
            });

            response.pipe(fileStream);

            fileStream.on('finish', () => {
                fileStream.close();
                // 输出换行，确保后续日志正常显示
                if (totalSize > 0) {
                    console.log('');
                }
                console.log(`成功下载 ${zipFileName}`);
                resolve(zipFileName);
            });

            fileStream.on('error', (err) => {
                fs.unlink(filePath, () => { });
                reject(err);
            });
        }).on('error', (err) => {
            fs.unlink(filePath, () => { });
            reject(err);
        });
    });
}


// 使用传统的回调式 API 并用 Promise 包装
function readdir(dir) {
    return new Promise((resolve, reject) => {
        fs.readdir(dir, (err, files) => {
            if (err) reject(err);
            else resolve(files);
        });
    });
}

// 使用 Promise 和 async/await 简化异步操作
async function extractArchives() {
    try {
        // 确保源目录存在
        if (!fs.existsSync(srcDir)) {
            console.error(`源目录不存在: ${srcDir}`);
            return;
        }

        // 确保目标目录存在
        if (!destDir) {
            console.error('未设置目标目录');
            return;
        }

        // 确保 7za.exe 存在
        if (!fs.existsSync(_7zaPath)) {
            console.error(`7za.exe 不存在: ${_7zaPath}`);
            return;
        }

        if (!fs.existsSync(destDir)) {
            console.log(`目标目录不存在，创建: ${destDir}`);
            fs.mkdirSync(destDir, { recursive: true });
        }

        // 确保 ZIP URL 已设置
        if (!process.env.AILY_ZIP_URL) {
            throw new Error('未设置下载基础 URL (AILY_ZIP_URL 环境变量未设置)');
        }

        if (!fs.existsSync(destDir)) {
            console.log(`目标目录不存在，创建: ${destDir}`);
            try {
                fs.mkdirSync(destDir, { recursive: true });
            } catch (mkdirErr) {
                throw new Error(`无法创建目标目录: ${destDir}, 错误: ${mkdirErr.message}`);
            }
        }

        // 下载zip文件
        let fileName;
        try {
            fileName = await withRetry(getZipFile, 3, 2000);
            console.log(`已下载文件: ${fileName}`);
        } catch (downloadErr) {
            throw new Error(`无法下载zip文件: ${downloadErr.message}`);
        }

        // 检查下载的文件是否存在和大小是否正常
        const zipFilePath = path.join(__dirname, fileName);
        try {
            const stats = fs.statSync(zipFilePath);
            if (stats.size < 1048576) { // 1MB = 1024 * 1024 bytes
                throw new Error(`下载的文件异常小 (${stats.size} 字节)，可能下载不完整或被截断`);
            }
            console.log(`文件大小: ${(stats.size / (1024 * 1024)).toFixed(2)}MB`);
        } catch (statErr) {
            if (statErr.code === 'ENOENT') {
                throw new Error(`下载的文件不存在: ${zipFilePath}`);
            } else {
                throw new Error(`检查文件失败: ${statErr.message}`);
            }
        }

        // 解压zip文件
        try {
            await withRetry(async () => {
                await unpack(zipFilePath, destDir);
            }, 3, 2000); // 最多重试3次，每次间隔2秒
            console.log(`已解压 ${fileName} 到 ${destDir}`);

            // 解压成功后可以删除压缩文件
            // fs.unlinkSync(zipFilePath);
            // console.log(`已删除临时文件: ${fileName}`);
        } catch (unpackErr) {
            throw new Error(`解压失败: ${unpackErr.message}`);
        }
    } catch (err) {
        console.error('无法读取目录:', err);
        process.exit(1);
    }
}

// 使用 Promise 封装解压函数
function unpack(archivePath, destination) {
    return new Promise((resolve, reject) => {
        if (!archivePath) {
            return reject(new Error('压缩文件路径不能为空'));
        }
        if (!destination) {
            return reject(new Error('目标目录不能为空'));
        }

        const args = ['x', archivePath, '-y', '-o' + destination];
        console.log(`执行命令: ${_7zaPath} ${args.join(' ')}`);

        const proc = spawn(_7zaPath, args, { windowsHide: true });

        let output = '';

        proc.stdout.on('data', function (chunk) {
            output += chunk.toString();
        });
        proc.stderr.on('data', function (chunk) {
            output += chunk.toString();
        });

        proc.on('error', function (err) {
            console.error('7-zip 错误:', err);
            reject(err);
        });

        proc.on('exit', function (code) {
            if (code === 0) {
                resolve();
            } else {
                const error = new Error(`7-zip 退出码 ${code}\n${output}`);
                reject(error);
            }
        });
    });
}

// 执行主函数
extractArchives().catch(function (err) {
    console.error('执行失败:', err);
});<|MERGE_RESOLUTION|>--- conflicted
+++ resolved
@@ -16,9 +16,6 @@
         arch = 'intel';
     }
 
-<<<<<<< HEAD
-//
-=======
     return {
         platform: platform,
         arch: arch,
@@ -32,7 +29,6 @@
     const baseUrl = process.env.AILY_ZIP_URL || '';
     return `${baseUrl}/compilers/${osInfo.platform}/${osInfo.arch}`;
 }
->>>>>>> a9faf414
 
 // 确保 __dirname 有值，如果没有则使用当前工作目录
 const srcDir = __dirname || "";
