const fs = require('fs');
const { spawn } = require('child_process');
const path = require('path');

<<<<<<< HEAD
=======
// test
>>>>>>> 24ac93fe

// 确保 __dirname 有值，如果没有则使用当前工作目录
const srcDir = __dirname || "";
// 确保目标目录有值，空字符串会导致解压到当前目录
const destDir = process.env.AILY_COMPILERS_PATH || "";
const _7zaPath = process.env.AILY_7ZA_PATH || "";

// 使用传统的回调式 API 并用 Promise 包装
function readdir(dir) {
    return new Promise((resolve, reject) => {
        fs.readdir(dir, (err, files) => {
            if (err) reject(err);
            else resolve(files);
        });
    });
}

// 使用 Promise 和 async/await 简化异步操作
async function extractArchives() {
    try {
        // 确保源目录存在
        if (!fs.existsSync(srcDir)) {
            console.error(`源目录不存在: ${srcDir}`);
            return;
        }

        // 确保目标目录存在
        if (!destDir) {
            console.error('未设置目标目录');
            return;
        }

        // 确保 7za.exe 存在
        if (!fs.existsSync(_7zaPath)) {
            console.error(`7za.exe 不存在: ${_7zaPath}`);
            return;
        }

        if (!fs.existsSync(destDir)) {
            console.log(`目标目录不存在，创建: ${destDir}`);
            fs.mkdirSync(destDir, { recursive: true });
        }

        // 读取目录并过滤出 .7z 文件
        const files = await readdir(srcDir);
        const archiveFiles = files.filter(file => path.extname(file).toLowerCase() === '.7z');

        console.log(`找到 ${archiveFiles.length} 个 .7z 文件`);

        // 处理每个压缩文件
        for (const file of archiveFiles) {
            if (!file) {
                console.error('文件名为空，跳过');
                continue;
            }

            const srcPath = path.join(srcDir, file);
            console.log(`准备解压: ${srcPath}`);

            try {
                await unpack(srcPath, destDir);
                console.log(`已解压 ${file} 到 ${destDir}`);

                // // 重命名
                // const newName = path.basename(file, '.7z');
                // const destPath = path.join(destDir, newName);

                // // 将newName中的@替换为_
                // const newName2 = newName.replace('@', '_');
                // const newPath = path.join(destDir, newName2);
                // fs.renameSync(destPath, newPath);
                // console.log(`已重命名 ${destPath} 为 ${newPath}`);

            } catch (error) {
                console.error(`解压 ${file} 失败:`, error);
            }
        }
    } catch (err) {
        console.error('无法读取目录:', err);
    }
}

// 使用 Promise 封装解压函数
function unpack(archivePath, destination) {
    return new Promise((resolve, reject) => {
        if (!archivePath) {
            return reject(new Error('压缩文件路径不能为空'));
        }
        if (!destination) {
            return reject(new Error('目标目录不能为空'));
        }

        const args = ['x', archivePath, '-y', '-o' + destination];
        console.log(`执行命令: ${_7zaPath} ${args.join(' ')}`);

        const proc = spawn(_7zaPath, args, { windowsHide: true });

        let output = '';

        proc.stdout.on('data', function (chunk) {
            output += chunk.toString();
        });
        proc.stderr.on('data', function (chunk) {
            output += chunk.toString();
        });

        proc.on('error', function (err) {
            console.error('7-zip 错误:', err);
            reject(err);
        });

        proc.on('exit', function (code) {
            if (code === 0) {
                resolve();
            } else {
                const error = new Error(`7-zip 退出码 ${code}\n${output}`);
                reject(error);
            }
        });
    });
}

// 执行主函数
extractArchives().catch(function (err) {
    console.error('执行失败:', err);
});<|MERGE_RESOLUTION|>--- conflicted
+++ resolved
@@ -1,11 +1,6 @@
 const fs = require('fs');
 const { spawn } = require('child_process');
 const path = require('path');
-
-<<<<<<< HEAD
-=======
-// test
->>>>>>> 24ac93fe
 
 // 确保 __dirname 有值，如果没有则使用当前工作目录
 const srcDir = __dirname || "";
